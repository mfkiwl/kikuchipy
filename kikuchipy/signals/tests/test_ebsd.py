# -*- coding: utf-8 -*-
# Copyright 2019-2021 The kikuchipy developers
#
# This file is part of kikuchipy.
#
# kikuchipy is free software: you can redistribute it and/or modify
# it under the terms of the GNU General Public License as published by
# the Free Software Foundation, either version 3 of the License, or
# (at your option) any later version.
#
# kikuchipy is distributed in the hope that it will be useful,
# but WITHOUT ANY WARRANTY; without even the implied warranty of
# MERCHANTABILITY or FITNESS FOR A PARTICULAR PURPOSE. See the
# GNU General Public License for more details.
#
# You should have received a copy of the GNU General Public License
# along with kikuchipy. If not, see <http://www.gnu.org/licenses/>.

import os

import dask.array as da
from hyperspy.utils.roi import RectangularROI
import matplotlib
from matplotlib.pyplot import close
import numpy as np
from orix.crystal_map import CrystalMap
from orix.quaternion import Rotation
import pytest
from scipy.ndimage import correlate
from skimage.exposure import rescale_intensity

import kikuchipy as kp
from kikuchipy.conftest import assert_dictionary

matplotlib.use("Agg")  # For plotting

DIR_PATH = os.path.dirname(__file__)
KIKUCHIPY_FILE = os.path.join(DIR_PATH, "../../data/kikuchipy/patterns.h5")
EMSOFT_FILE = os.path.join(DIR_PATH, "../../data/emsoft_ebsd/simulated_ebsd.h5")


class TestEBSD:
    def test_init(self):

        # Signal shape
        array0 = np.zeros(shape=(10, 10, 10, 10))
        s0 = kp.signals.EBSD(array0)
        assert array0.shape == s0.axes_manager.shape

        # Cannot initialise signal with one signal dimension
        with pytest.raises(ValueError):
            _ = kp.signals.EBSD(np.zeros(10))

        # Shape of one-image signal
        array1 = np.zeros(shape=(10, 10))
        s1 = kp.signals.EBSD(array1)
        assert array1.shape == s1.axes_manager.shape

        # SEM metadata
        kp_md = kp.signals.util.ebsd_metadata()
        sem_node = kp.signals.util.metadata_nodes("sem")
        assert_dictionary(
            kp_md.get_item(sem_node), s1.metadata.get_item(sem_node)
        )

        # Phases metadata
        assert s1.metadata.has_item("Sample.Phases")

    def test_as_lazy(self, dummy_signal):
        lazy_signal = dummy_signal.as_lazy()

        # Assert that lazy attribute and class changed, while metadata was not
        # changed
        assert lazy_signal._lazy is True
        assert lazy_signal.__class__ == kp.signals.LazyEBSD
        assert_dictionary(
            dummy_signal.metadata.as_dictionary(),
            lazy_signal.metadata.as_dictionary(),
        )

    def test_set_experimental_parameters(self, dummy_signal):
        p = {
            "detector": "NORDIF UF-1100",
            "azimuth_angle": 1.0,
            "elevation_angle": 1.0,
            "sample_tilt": 70.0,
            "working_distance": 23.2,
            "binning": 8,
            "exposure_time": 0.01,
            "grid_type": "square",
            "gain": 10,
            "frame_number": 4,
            "frame_rate": 100,
            "scan_time": 60.0,
            "beam_energy": 20.0,
            "xpc": 0.5,
            "ypc": 0.5,
            "zpc": 15000.0,
            "static_background": np.ones(shape=(10, 10)),
            "manufacturer": "NORDIF",
            "version": "3.1.2",
            "microscope": "Hitachi SU-6600",
            "magnification": 500,
        }
        dummy_signal.set_experimental_parameters(**p)
        ebsd_node = kp.signals.util.metadata_nodes("ebsd")
        md_dict = dummy_signal.metadata.get_item(ebsd_node).as_dictionary()
        assert_dictionary(p, md_dict)

    def test_set_phase_parameters(self, dummy_signal):
        p = {
            "number": 1,
            "atom_coordinates": {
                "1": {
                    "atom": "Ni",
                    "coordinates": [0, 0, 0],
                    "site_occupation": 1,
                    "debye_waller_factor": 0.0035,
                }
            },
            "formula": "Ni",
            "info": "Some sample info",
            "lattice_constants": [0.35236, 0.35236, 0.35236, 90, 90, 90],
            "laue_group": "m3m",
            "material_name": "Ni",
            "point_group": "432",
            "space_group": 225,
            "setting": 1,
            "source": "Peng",
            "symmetry": 43,
        }
        dummy_signal.set_phase_parameters(**p)
        md_dict = dummy_signal.metadata.get_item(
            "Sample.Phases.1"
        ).as_dictionary()
        p.pop("number")
        assert_dictionary(p, md_dict)

    def test_set_scan_calibration(self, dummy_signal):
        (new_step_x, new_step_y) = (2, 3)
        dummy_signal.set_scan_calibration(step_x=new_step_x, step_y=new_step_y)
        x, y = dummy_signal.axes_manager.navigation_axes
        assert (x.name, y.name) == ("x", "y")
        assert (x.scale, y.scale) == (new_step_x, new_step_y)
        assert x.units, y.units == "um"

    def test_set_detector_calibration(self, dummy_signal):
        delta = 70
        dummy_signal.set_detector_calibration(delta=delta)
        dx, dy = dummy_signal.axes_manager.signal_axes
        centre = np.array(dummy_signal.axes_manager.signal_shape) / 2 * delta
        assert dx.units, dy.units == "um"
        assert dx.scale, dy.scale == delta
        assert dx.offset, dy.offset == -centre


class TestRemoveStaticBackgroundEBSD:
    @pytest.mark.parametrize(
        "operation, relative, answer",
        [
            (
                "subtract",
                True,
                # fmt: off
                np.array(
                    [
                        115, 162, 115, 185, 185, 139, 162, 46, 46, 208, 185,
                        185, 185, 46, 208, 208, 185, 185, 0, 92, 69, 139, 92,
                        231, 92, 92, 255, 185, 46, 162, 162, 139, 208, 208, 69,
                        92, 92, 23, 208, 23, 69, 23, 69, 69, 162, 185, 162, 0,
                        115, 208, 185, 185, 162, 46, 92, 46, 139, 92, 139, 23,
                        46, 46, 46, 115, 231, 185, 115, 185, 23, 69, 231, 92,
                        208, 115, 69, 162, 162, 162, 69, 139, 255,
                    ]
                ),
                # fmt: on
            ),
            (
                "subtract",
                False,
                # fmt: off
                np.array(
                    [
                        127, 212, 127, 255, 255, 170, 212, 0, 0, 255, 218, 218,
                        218, 0, 255, 255, 218, 218, 0, 92, 69, 139, 92, 231, 92,
                        92, 255, 218, 0, 182, 182, 145, 255, 255, 36, 72, 95, 0,
                        255, 0, 63, 0, 63, 63, 191, 226, 198, 0, 141, 255, 226,
                        226, 198, 56, 153, 51, 255, 153, 255, 0, 51, 51, 51,
                        113, 255, 198, 113, 198, 0, 56, 255, 85, 191, 63, 0,
                        127, 127, 127, 0, 95, 255,
                    ]
                ),
                # fmt: on
            ),
            (
                "divide",
                True,
                # fmt: off
                np.array(
                    [
                        85, 127, 85, 148, 170, 106, 127, 21, 0, 152, 148, 136,
                        148, 0, 170, 170, 148, 170, 0, 63, 51, 106, 56, 191, 63,
                        63, 255, 136, 21, 119, 127, 113, 170, 170, 42, 56, 68,
                        0, 152, 0, 28, 0, 42, 42, 141, 136, 127, 0, 85, 198,
                        148, 148, 127, 0, 68, 21, 102, 63, 113, 0, 21, 21, 0,
                        85, 191, 136, 85, 170, 0, 42, 191, 56, 152, 85, 51, 127,
                        141, 127, 42, 106, 255,
                    ]
                )
                # fmt: on
            ),
            (
                "divide",
                False,
                # fmt: off
                np.array(
                    [
                        127, 191, 127, 223, 255, 159, 191, 31, 0, 229, 223, 204,
                        223, 0, 255, 255, 223, 255, 0, 63, 51, 106, 56, 191, 63,
                        63, 255, 196, 0, 167, 182, 157, 255, 255, 36, 60, 113,
                        0, 255, 0, 47, 0, 70, 70, 236, 174, 163, 0, 109, 255,
                        191, 191, 163, 0, 152, 47, 229, 143, 255, 0, 47, 47, 0,
                        113, 255, 181, 113, 226, 0, 56, 255, 75, 132, 51, 10,
                        102, 118, 102, 0, 76, 255,
                    ]
                )
                # fmt: on
            ),
        ],
    )
    def test_remove_static_background(
        self, dummy_signal, dummy_background, operation, relative, answer
    ):
        """This tests uses a hard-coded answer. If specifically
        improvements to the intensities produced by this correction is
        to be made, these hard-coded answers will have to be
        recalculated for the tests to pass.
        """

        dummy_signal.remove_static_background(
            operation=operation, relative=relative, static_bg=dummy_background
        )
        answer = answer.reshape((3, 3, 3, 3)).astype(np.uint8)
        assert np.allclose(dummy_signal.data, answer)

    @pytest.mark.parametrize(
        "static_bg, error, match",
        [
            (
                np.ones((3, 3), dtype=np.int8),
                ValueError,
                "The static background dtype_out",
            ),
            (None, OSError, "The static background is not a numpy or dask"),
            (np.ones((3, 2), dtype=np.uint8), OSError, "The pattern"),
        ],
    )
    def test_incorrect_static_background_pattern(
        self, dummy_signal, static_bg, error, match
    ):
        """Test for expected error messages when passing an incorrect
        static background pattern to `remove_static_background().`
        """

        ebsd_node = kp.signals.util.metadata_nodes("ebsd")
        dummy_signal.metadata.set_item(
            ebsd_node + ".static_background", static_bg
        )
        with pytest.raises(error, match=match):
            dummy_signal.remove_static_background()

    def test_lazy_remove_static_background(
        self, dummy_signal, dummy_background
    ):
        dummy_signal = dummy_signal.as_lazy()
        dummy_signal.remove_static_background(static_bg=dummy_background)
        assert isinstance(dummy_signal.data, da.Array)

    def test_remove_static_background_scalebg(
        self, dummy_signal, dummy_background
    ):
        dummy_signal2 = dummy_signal.deepcopy()

        dummy_signal.remove_static_background(
            scale_bg=True, relative=False, static_bg=dummy_background,
        )

        dummy_signal2.remove_static_background(
            scale_bg=False, relative=False, static_bg=dummy_background,
        )

        p1 = dummy_signal.inav[0, 0].data
        p2 = dummy_signal2.inav[0, 0].data

        assert not np.allclose(p1, p2, atol=0.1)
        assert np.allclose(
            p1, np.array([[15, 150, 15], [180, 255, 120], [150, 0, 75]])
        )

    def test_remove_static_background_relative_and_scalebg_raises(
        self, dummy_signal, dummy_background
    ):
        with pytest.raises(ValueError, match="'scale_bg' must be False"):
            dummy_signal.remove_static_background(
                relative=True, scale_bg=True, static_bg=dummy_background,
            )

    def test_non_square_patterns(self):
        s = kp.data.nickel_ebsd_small()
        s = s.isig[:, :-5]  # Remove bottom five rows
        static_bg = s.mean(axis=(0, 1))
        static_bg.change_dtype(np.uint8)
        s.remove_static_background(static_bg=static_bg.data)


class TestRemoveDynamicBackgroundEBSD:
    @pytest.mark.parametrize(
        "operation, std, answer",
        [
            (
                "subtract",
                2,
                # fmt: off
                np.array(
                    [
                        170, 215, 181, 255, 221, 188, 221, 32, 0, 255, 198, 228,
                        199, 0, 230, 229, 201, 174, 0, 84, 77, 147, 48, 255, 81,
                        74, 249, 246, 0, 216, 177, 109, 255, 250, 40, 44, 120,
                        2, 255, 8, 32, 0, 67, 63, 145, 255, 195, 0, 120, 229,
                        237, 222, 196, 1, 164, 34, 255, 128, 173, 0, 47, 49, 7,
                        133, 245, 218, 110, 166, 0, 59, 255, 60, 255, 71, 35,
                        145, 108, 144, 0, 108, 253,
                    ],
                ),
                # fmt: on
            ),
            (
                "subtract",
                3,
                # fmt: off
                np.array(
                    [
                        181, 218, 182, 255, 218, 182, 218, 36, 0, 255, 198, 226,
                        198, 0, 226, 226, 198, 170, 0, 84, 84, 142, 56, 255, 84,
                        84, 254, 254, 0, 218, 181, 109, 255, 254, 36, 36, 113,
                        0, 255, 0, 28, 0, 57, 57, 141, 255, 191, 0, 127, 223,
                        223, 223, 191, 0, 169, 42, 255, 127, 170, 0, 42, 42, 0,
                        141, 254, 226, 113, 169, 0, 56, 255, 56, 255, 72, 36,
                        145, 109, 145, 0, 109, 254,
                    ],
                ),
                # fmt: on
            ),
            (
                "divide",
                2,
                # fmt: off
                np.array(
                    [
                        176, 217, 186, 255, 225, 194, 225, 39, 0, 255, 199, 228,
                        199, 0, 231, 230, 202, 174, 0, 93, 88, 159, 60, 255, 91,
                        86, 245, 241, 0, 214, 174, 107, 255, 247, 37, 38, 127,
                        0, 255, 0, 30, 0, 67, 63, 150, 255, 199, 0, 128, 234,
                        244, 224, 201, 0, 166, 42, 255, 133, 180, 0, 47, 48, 0,
                        132, 238, 212, 109, 164, 0, 56, 255, 57, 255, 72, 36,
                        146, 109, 145, 0, 109, 252,
                    ],
                ),
                # fmt: on
            ),
            (
                "divide",
                3,
                # fmt: off
                np.array(
                    [
                        181, 218, 182, 255, 219, 182, 219, 36, 0, 255, 198, 226,
                        198, 0, 226, 226, 198, 170, 0, 85, 85, 142, 56, 255, 85,
                        85, 254, 254, 0, 218, 181, 109, 255, 254, 36, 36, 114,
                        0, 255, 0, 28, 0, 57, 57, 142, 255, 191, 0, 127, 223,
                        224, 223, 191, 0, 169, 42, 255, 127, 170, 0, 42, 42, 0,
                        141, 253, 225, 113, 169, 0, 56, 255, 56, 255, 72, 36,
                        145, 109, 145, 0, 109, 254,
                    ],
                ),
                # fmt: on
            ),
        ],
    )
    def test_remove_dynamic_background_spatial(
        self, dummy_signal, operation, std, answer
    ):
        """This tests uses a hard-coded answer. If specifically
        improvements to the intensities produced by this correction is
        to be made, these hard-coded answers will have to be
        recalculated for the tests to pass.
        """

        dummy_signal.remove_dynamic_background(
            operation=operation, std=std, filter_domain="spatial",
        )
        answer = answer.reshape((3,) * 4).astype(np.uint8)
        assert np.allclose(dummy_signal.data, answer)
        assert dummy_signal.data.dtype == answer.dtype

    def test_lazy_remove_dynamic_background(self, dummy_signal):
        dummy_signal = dummy_signal.as_lazy()
        dummy_signal.remove_dynamic_background(filter_domain="spatial")
        assert isinstance(dummy_signal.data, da.Array)

    @pytest.mark.parametrize(
        "operation, std, answer",
        [
            (
                "subtract",
                2,
                np.array(
                    [
                        [0.2518, 0.6835, 0.4054],
                        [1, 0.7815, 0.5793],
                        [0.6947, -0.8867, -1],
                    ],
                    dtype=np.float64,
                ),
            ),
            (
                "subtract",
                3,
                np.array(
                    [
                        [42133, 55527, 47066],
                        [65535, 58072, 50768],
                        [56305, 6059, 0],
                    ],
                    dtype=np.uint16,
                ),
            ),
            (
                "divide",
                2,
                np.array(
                    [
                        [0.4119, 0.7575, 0.5353],
                        [1, 0.8562, 0.7038],
                        [0.7683, -0.6622, -1],
                    ],
                    dtype=np.float32,
                ),
            ),
            (
                "divide",
                3,
                np.array(
                    [[177, 222, 195], [255, 234, 210], [226, 41, 0]],
                    dtype=np.uint8,
                ),
            ),
        ],
    )
    def test_remove_dynamic_background_frequency(
        self, dummy_signal, operation, std, answer
    ):
        dtype_out = answer.dtype
        dummy_signal.data = dummy_signal.data.astype(dtype_out)

        filter_domain = "frequency"
        dummy_signal.remove_dynamic_background(
            operation=operation, std=std, filter_domain=filter_domain,
        )

        assert dummy_signal.data.dtype == dtype_out
        assert np.allclose(dummy_signal.inav[0, 0].data, answer, atol=1e-4)

    def test_remove_dynamic_background_raises(self, dummy_signal):
        filter_domain = "wildmount"
        with pytest.raises(ValueError, match=f"{filter_domain} must be "):
            dummy_signal.remove_dynamic_background(filter_domain=filter_domain)


class TestRescaleIntensityEBSD:
    @pytest.mark.parametrize(
        "relative, dtype_out, answer",
        [
            (
                True,
                None,
                np.array(
                    [[141, 170, 141], [198, 170, 141], [170, 28, 0]],
                    dtype=np.uint8,
                ),
            ),
            (
                True,
                np.float32,
                np.array(
                    [
                        [0.1111, 0.3333, 0.1111],
                        [0.5555, 0.3333, 0.1111],
                        [0.3333, -0.7777, -1],
                    ],
                    dtype=np.float32,
                ),
            ),
            (
                False,
                None,
                np.array(
                    [[182, 218, 182], [255, 218, 182], [218, 36, 0]],
                    dtype=np.uint8,
                ),
            ),
            (
                False,
                np.float32,
                np.array(
                    [
                        [0.4285, 0.7142, 0.4285],
                        [1, 0.7142, 0.4285],
                        [0.7142, -0.7142, -1],
                    ],
                    dtype=np.float32,
                ),
            ),
        ],
    )
    def test_rescale_intensity(self, dummy_signal, relative, dtype_out, answer):
        """This tests uses a hard-coded answer. If specifically
        improvements to the intensities produced by this correction is
        to be made, these hard-coded answers will have to be
        recalculated for the tests to pass.
        """

        dummy_signal.rescale_intensity(relative=relative, dtype_out=dtype_out)

        assert dummy_signal.data.dtype == answer.dtype
        assert np.allclose(dummy_signal.inav[0, 0].data, answer, atol=1e-4)

    def test_lazy_rescale_intensity(self, dummy_signal):
        dummy_signal = dummy_signal.as_lazy()
        dummy_signal.rescale_intensity()
        assert isinstance(dummy_signal.data, da.Array)

    @pytest.mark.parametrize(
        "percentiles, answer",
        [
            (
                (10, 90),
                np.array([[198, 245, 198], [254, 245, 198], [245, 9, 0]]),
            ),
            (
                (1, 99),
                np.array([[183, 220, 183], [255, 220, 183], [220, 34, 0]]),
            ),
        ],
    )
    def test_rescale_intensity_percentiles(
        self, dummy_signal, percentiles, answer
    ):
        dummy_signal.data = dummy_signal.data.astype(np.float32)
        dtype_out = np.uint8
        dummy_signal.rescale_intensity(
            percentiles=percentiles, dtype_out=dtype_out
        )

        assert dummy_signal.data.dtype == dtype_out
        assert np.allclose(dummy_signal.inav[0, 0].data, answer)

    def test_rescale_intensity_in_range(self, dummy_signal):
        dummy_data = dummy_signal.deepcopy().data

        dummy_signal.rescale_intensity()

        assert dummy_signal.data.dtype == dummy_data.dtype
        assert not np.allclose(dummy_signal.data, dummy_data, atol=1)

    def test_rescale_intensity_raises_in_range_percentiles(self, dummy_signal):
        with pytest.raises(ValueError, match="'percentiles' must be None"):
            dummy_signal.rescale_intensity(
                in_range=(1, 254), percentiles=(1, 99),
            )

    def test_rescale_intensity_raises_in_range_relative(self, dummy_signal):
        with pytest.raises(ValueError, match="'in_range' must be None if "):
            dummy_signal.rescale_intensity(
                in_range=(1, 254), relative=True,
            )


class TestAdaptiveHistogramEqualizationEBSD:
    def test_adaptive_histogram_equalization(self):
        """Test setup of equalization only. Tests of the result of the
        actual equalization are found elsewhere.
        """

        s = kp.load(KIKUCHIPY_FILE)

        # These window sizes should work without issue
        for kernel_size in [None, 10]:
            s.adaptive_histogram_equalization(kernel_size=kernel_size)

        # These window sizes should throw errors
        with pytest.raises(ValueError, match="invalid literal for int()"):
            s.adaptive_histogram_equalization(kernel_size=("wrong", "size"))
        with pytest.raises(ValueError, match="Incorrect value of `shape"):
            s.adaptive_histogram_equalization(kernel_size=(10, 10, 10))

    def test_lazy_adaptive_histogram_equalization(self):
        s = kp.load(KIKUCHIPY_FILE, lazy=True)
        s.adaptive_histogram_equalization()
        assert isinstance(s.data, da.Array)


class TestAverageNeighbourPatternsEBSD:
    # Test different window data
    @pytest.mark.parametrize(
        "window, window_shape, lazy, answer, kwargs",
        [
            (
                "circular",
                (3, 3),
                False,
                # fmt: off
                np.array(
                    [
                        255, 109, 218, 218, 36, 236, 255, 36, 0, 143, 111, 255,
                        159, 0, 207, 159, 63, 175, 136, 118, 33, 118, 0, 255,
                        153, 118, 102, 182, 24, 255, 121, 109, 85, 133, 0, 12,
                        255, 107, 228, 80, 40, 107, 161, 147, 0, 204, 0, 51, 51,
                        51, 229, 25, 76, 255, 195, 104, 255, 135, 150, 59, 104,
                        120, 0, 204, 102, 255, 89, 127, 0, 12, 140, 127, 255,
                        185, 0, 69, 162, 46, 0, 208, 0
                    ],
                ),
                # fmt: on
                None,
            ),
            (
                "rectangular",
                (2, 3),
                False,
                # fmt: off
                np.array(
                    [
                        255, 223, 223, 255, 0, 223, 255, 63, 0, 109, 145, 145,
                        200, 0, 255, 163, 54, 127, 119, 136, 153, 170, 0, 255,
                        153, 136, 221, 212, 42, 255, 127, 0, 141, 184, 14, 28,
                        210, 44, 179, 134, 0, 255, 210, 14, 29, 200, 109, 182,
                        109, 0, 255, 182, 145, 182, 150, 34, 255, 57, 81, 0, 57,
                        69, 11, 255, 38, 191, 63, 114, 38, 50, 89, 0, 255, 117,
                        137, 19, 117, 0, 0, 176, 58
                    ],
                ),
                # fmt: on
                None,
            ),
            (
                "gaussian",
                (3, 3),
                True,
                # fmt: off
                np.array(
                    [
                        218, 46, 255, 139, 0, 150, 194, 3, 11, 211, 63, 196,
                        145, 0, 255, 211, 33, 55, 175, 105, 155, 110, 0, 255,
                        169, 135, 177, 184, 72, 255, 112, 59, 62, 115, 55, 0,
                        255, 51, 225, 107, 21, 122, 85, 47, 0, 255, 129, 152,
                        77, 0, 169, 48, 187, 170, 153, 36, 255, 63, 86, 0, 57,
                        69, 4, 255, 45, 206, 58, 115, 16, 33, 98, 0, 255, 121,
                        117, 32, 121, 14, 0, 174, 66
                    ],
                ),
                # fmt: on
                {"std": 2},  # standard deviation
            ),
        ],
    )
    def test_average_neighbour_patterns(
        self, dummy_signal, window, window_shape, lazy, answer, kwargs,
    ):
        if lazy:
            dummy_signal = dummy_signal.as_lazy()

        if kwargs is None:
            dummy_signal.average_neighbour_patterns(
                window=window, window_shape=window_shape,
            )
        else:
            dummy_signal.average_neighbour_patterns(
                window=window, window_shape=window_shape, **kwargs,
            )

        answer = answer.reshape((3, 3, 3, 3)).astype(np.uint8)
        assert np.allclose(dummy_signal.data, answer)
        assert dummy_signal.data.dtype == answer.dtype

    def test_average_neighbour_patterns_no_averaging(self, dummy_signal):
        answer = dummy_signal.data.copy()
        with pytest.warns(UserWarning, match="A window of shape .* was "):
            dummy_signal.average_neighbour_patterns(
                window="rectangular", window_shape=(1, 1),
            )
        assert np.allclose(dummy_signal.data, answer)
        assert dummy_signal.data.dtype == answer.dtype

    def test_average_neighbour_patterns_one_nav_dim(self, dummy_signal):
        dummy_signal_1d = dummy_signal.inav[:, 0]
        dummy_signal_1d.average_neighbour_patterns(window_shape=(3,))
        # fmt: off
        answer = np.array(
            [
                255, 223, 223, 255, 0, 223, 255, 63, 0, 109, 145, 145, 200, 0,
                255, 163, 54, 127, 119, 136, 153, 170, 0, 255, 153, 136, 221
            ],
            dtype=np.uint8
        ).reshape(dummy_signal_1d.axes_manager.shape)
        # fmt: on
        assert np.allclose(dummy_signal_1d.data, answer)
        assert dummy_signal.data.dtype == answer.dtype

    def test_average_neighbour_patterns_window_1d(self, dummy_signal):
        dummy_signal.average_neighbour_patterns(window_shape=(3,))
        # fmt: off
        answer = np.array(
            [
                233, 106, 212, 233, 170, 233, 255, 21, 0, 191, 95, 255, 95, 0,
                111, 143, 127, 159, 98, 117, 0, 117, 117, 255, 137, 117, 117,
                239, 95, 255, 223, 191, 175, 207, 31, 0, 155, 127, 255, 56, 0,
                14, 70, 155, 84, 175, 111, 0, 143, 127, 255, 95, 127, 191, 231,
                0, 255, 162, 139, 139, 162, 23, 0, 135, 135, 255, 60, 105, 0,
                60, 165, 105, 255, 127, 0, 127, 163, 182, 109, 145, 109
            ],
            dtype=np.uint8
        ).reshape(dummy_signal.axes_manager.shape)
        # fmt: on
        assert np.allclose(dummy_signal.data, answer)
        assert dummy_signal.data.dtype == answer.dtype

    def test_average_neighbour_patterns_pass_window(self, dummy_signal):
        w = kp.filters.Window()
        dummy_signal.average_neighbour_patterns(w)
        # fmt: off
        answer = np.array(
            [
                255, 109, 218, 218, 36, 236, 255, 36, 0, 143, 111, 255, 159, 0,
                207, 159, 63, 175, 136, 118, 33, 118, 0, 255, 153, 118, 102,
                182, 24, 255, 121, 109, 85, 133, 0, 12, 255, 107, 228, 80, 40,
                107, 161, 147, 0, 204, 0, 51, 51, 51, 229, 25, 76, 255, 195,
                104, 255, 135, 150, 59, 104, 120, 0, 204, 102, 255, 89, 127, 0,
                12, 140, 127, 255, 185, 0, 69, 162, 46, 0, 208, 0
            ],
            dtype=np.uint8
        ).reshape(dummy_signal.axes_manager.shape)
        # fmt: on
        assert np.allclose(dummy_signal.data, answer)
        assert dummy_signal.data.dtype == answer.dtype

    def test_average_neighbour_patterns_lazy(self):
        """Fixes https://github.com/pyxem/kikuchipy/issues/230."""
        chunks = (
            (3, 3, 4, 3, 4, 3, 4, 3, 3, 4, 3, 4, 3, 4, 3, 4),
            (75,),
            (6,),
            (6,),
        )
        s = kp.signals.LazyEBSD(
            da.zeros((55, 75, 6, 6), chunks=chunks, dtype=np.uint8)
        )
        s.average_neighbour_patterns()
        s.compute()


class TestRebin:
    def test_rebin(self, dummy_signal):
        ebsd_node = kp.signals.util.metadata_nodes("ebsd")

        # Passing new_shape, only scaling in signal space
        new_shape = (3, 3, 2, 1)
        new_binning = dummy_signal.axes_manager.shape[3] / new_shape[3]
        s2 = dummy_signal.rebin(new_shape=new_shape)
        assert s2.axes_manager.shape == new_shape
        assert s2.metadata.get_item(ebsd_node + ".binning") == new_binning

        # Passing scale, also scaling in navigation space
        scale = (3, 1, 3, 2)
        s2 = dummy_signal.rebin(scale=scale)
        expected_new_shape = [
            int(i / j) for i, j in zip(dummy_signal.axes_manager.shape, scale)
        ]
        assert s2.axes_manager.shape == tuple(expected_new_shape)
        assert s2.metadata.get_item(ebsd_node + ".binning") == float(scale[2])

        # Passing lazy signal to out parameter, only scaling in signal space but
        # upscaling
        scale = (1, 1, 1, 0.5)
        expected_new_shape = [
            int(i / j) for i, j in zip(dummy_signal.axes_manager.shape, scale)
        ]
        s2 = dummy_signal.copy().as_lazy()
        s3 = dummy_signal.rebin(scale=scale, out=s2)
        assert isinstance(s2, kp.signals.LazyEBSD)
        assert s2.axes_manager.shape == tuple(expected_new_shape)
        assert s2.metadata.get_item(ebsd_node + ".binning") == float(scale[3])
        assert s3 is None


class TestVirtualBackscatterElectronImaging:
    @pytest.mark.parametrize("out_signal_axes", [None, (0, 1), ("x", "y")])
    def test_virtual_backscatter_electron_imaging(
        self, dummy_signal, out_signal_axes
    ):
        dummy_signal.axes_manager.navigation_axes[0].name = "x"
        dummy_signal.axes_manager.navigation_axes[1].name = "y"

        roi = RectangularROI(left=0, top=0, right=1, bottom=1)
        dummy_signal.plot_virtual_bse_intensity(
            roi, out_signal_axes=out_signal_axes
        )

        close("all")

    def test_get_virtual_image(self, dummy_signal):
        roi = RectangularROI(left=0, top=0, right=1, bottom=1)
        virtual_image_signal = dummy_signal.get_virtual_bse_intensity(roi)
        assert (
            virtual_image_signal.data.shape
            == dummy_signal.axes_manager.navigation_shape
        )

    def test_virtual_backscatter_electron_imaging_raises(self, dummy_signal):
        roi = RectangularROI(0, 0, 1, 1)
        with pytest.raises(ValueError):
            _ = dummy_signal.get_virtual_bse_intensity(
                roi, out_signal_axes=(0, 1, 2)
            )


class TestDecomposition:
    def test_decomposition(self, dummy_signal):
        dummy_signal.change_dtype(np.float32)
        dummy_signal.decomposition()
        assert isinstance(dummy_signal, kp.signals.EBSD)

    def test_lazy_decomposition(self, dummy_signal):
        lazy_signal = dummy_signal.as_lazy()
        lazy_signal.change_dtype(np.float32)
        lazy_signal.decomposition()
        assert isinstance(lazy_signal, kp.signals.LazyEBSD)

    @pytest.mark.parametrize(
        "components, dtype_out, mean_intensity",
        [
            (None, np.float16, 4.520),
            (None, np.float32, 4.518695),
            (3, np.float16, 4.516),
            ([0, 1, 3], np.float16, 4.504),
        ],
    )
    def test_get_decomposition_model(
        self, dummy_signal, components, dtype_out, mean_intensity
    ):

        # Decomposition
        dummy_signal.change_dtype(np.float32)
        dummy_signal.decomposition()

        # Get decomposition model
        model_signal = dummy_signal.get_decomposition_model(
            components=components, dtype_out=dtype_out
        )

        # Check data shape, signal class and image intensities in model
        # signal
        assert model_signal.data.shape == dummy_signal.data.shape
        assert isinstance(model_signal, kp.signals.EBSD)
        assert np.allclose(model_signal.data.mean(), mean_intensity, atol=1e-3)

    @pytest.mark.parametrize(
        "components, mean_intensity",
        [(None, 132.1), (3, 122.9), ([0, 1, 3], 116.8)],
    )
    def test_get_decomposition_model_lazy(
        self, dummy_signal, components, mean_intensity
    ):
        # Decomposition
        lazy_signal = dummy_signal.as_lazy()
        lazy_signal.change_dtype(np.float32)
        lazy_signal.decomposition(algorithm="PCA", output_dimension=9)

        # Signal type
        assert isinstance(lazy_signal, kp.signals.LazyEBSD)

        # Turn factors and loadings into dask arrays
        lazy_signal.learning_results.factors = da.from_array(
            lazy_signal.learning_results.factors
        )
        lazy_signal.learning_results.loadings = da.from_array(
            lazy_signal.learning_results.loadings
        )

        # Get decomposition model
        model_signal = lazy_signal.get_decomposition_model(
            components=components, dtype_out=np.float32
        )

        # Check data shape, signal class and image intensities in model
        # signal after rescaling to 8 bit unsigned integer
        assert model_signal.data.shape == lazy_signal.data.shape
        assert isinstance(model_signal, kp.signals.LazyEBSD)
        model_signal.rescale_intensity(relative=True, dtype_out=np.uint8)
        model_mean = model_signal.data.mean().compute()
        assert np.allclose(model_mean, mean_intensity, atol=0.1)

    @pytest.mark.parametrize(
        "components, mean_intensity", [(None, 132.1), (3, 122.9)]
    )
    def test_get_decomposition_model_write(
        self, dummy_signal, components, mean_intensity, tmp_path
    ):
        lazy_signal = dummy_signal.as_lazy()
        dtype_in = lazy_signal.data.dtype

        # Decomposition
        lazy_signal.change_dtype(np.float32)
        lazy_signal.decomposition(algorithm="PCA", output_dimension=9)
        lazy_signal.change_dtype(dtype_in)

        with pytest.raises(AttributeError, match="Output directory has to be"):
            lazy_signal.get_decomposition_model_write()

        # Current time stamp is added to output file name
        lazy_signal.get_decomposition_model_write(dir_out=tmp_path)

        # Reload file to check...
        fname_out = "tests.h5"
        lazy_signal.get_decomposition_model_write(
            components=components, dir_out=tmp_path, fname_out=fname_out
        )
        s_reload = kp.load(os.path.join(tmp_path, fname_out))

        # ... data type, data shape and mean intensity
        assert s_reload.data.dtype == lazy_signal.data.dtype
        assert s_reload.data.shape == lazy_signal.data.shape
        assert np.allclose(s_reload.data.mean(), mean_intensity, atol=1e-1)


class TestLazy:
    def test_compute(self, dummy_signal):
        lazy_signal = dummy_signal.as_lazy()

        lazy_signal.compute()
        assert isinstance(lazy_signal, kp.signals.EBSD)
        assert lazy_signal._lazy is False

    def test_change_dtype(self, dummy_signal):
        lazy_signal = dummy_signal.as_lazy()

        assert isinstance(lazy_signal, kp.signals.LazyEBSD)
        lazy_signal.change_dtype("uint16")
        assert isinstance(lazy_signal, kp.signals.LazyEBSD)


class TestGetDynamicBackgroundEBSD:
    def test_get_dynamic_background_spatial(self, dummy_signal):
        dtype_out = dummy_signal.data.dtype
        bg = dummy_signal.get_dynamic_background(
            filter_domain="spatial", std=2, truncate=3,
        )

        assert bg.data.dtype == dtype_out
        assert isinstance(bg, kp.signals.EBSD)

    def test_get_dynamic_background_frequency(self, dummy_signal):
        dtype_out = np.float32
        bg = dummy_signal.get_dynamic_background(
            filter_domain="frequency", std=2, truncate=3, dtype_out=dtype_out,
        )

        assert bg.data.dtype == dtype_out
        assert isinstance(bg, kp.signals.EBSD)

    def test_get_dynamic_background_raises(self, dummy_signal):
        filter_domain = "Vasselheim"
        with pytest.raises(ValueError, match=f"{filter_domain} must be"):
            _ = dummy_signal.get_dynamic_background(filter_domain=filter_domain)

    def test_get_dynamic_background_lazy(self, dummy_signal):
        lazy_signal = dummy_signal.as_lazy()

        bg = lazy_signal.get_dynamic_background()

        assert isinstance(bg, kp.signals.LazyEBSD)

        bg.compute()

        assert isinstance(bg, kp.signals.EBSD)


class TestGetImageQualityEBSD:
    @pytest.mark.parametrize(
        "normalize, lazy, answer",
        [
            (
                True,
                False,
                np.array(
                    [
                        [-0.0241, -0.0625, -0.0052],
                        [-0.0317, -0.0458, -0.0956],
                        [-0.1253, 0.0120, -0.2385],
                    ],
                    dtype=np.float64,
                ),
            ),
            (
                False,
                True,
                np.array(
                    [
                        [0.2694, 0.2926, 0.2299],
                        [0.2673, 0.1283, 0.2032],
                        [0.1105, 0.2671, 0.2159],
                    ],
                    dtype=np.float64,
                ),
            ),
        ],
    )
    def test_get_image_quality(self, dummy_signal, normalize, lazy, answer):
        if lazy:
            dummy_signal = dummy_signal.as_lazy()

        iq = dummy_signal.get_image_quality(normalize=normalize)

        if lazy:
            iq = iq.compute()

        assert np.allclose(iq, answer, atol=1e-4)


class TestFFTFilterEBSD:
    @pytest.mark.parametrize(
        "shift, transfer_function, kwargs, dtype_out, expected_spectrum_sum",
        [
            (True, "modified_hann", {}, None, 5.2000),
            (
                True,
                "lowpass",
                {"cutoff": 30, "cutoff_width": 15},
                np.float64,
                6.1428,
            ),
            (
                False,
                "highpass",
                {"cutoff": 2, "cutoff_width": 1},
                np.float32,
                5.4155,
            ),
            (False, "gaussian", {"sigma": 2}, None, 6.2621),
        ],
    )
    def test_fft_filter_frequency(
        self,
        dummy_signal,
        shift,
        transfer_function,
        kwargs,
        dtype_out,
        expected_spectrum_sum,
    ):
        if dtype_out is None:
            dtype_out = np.float32
        dummy_signal.data = dummy_signal.data.astype(dtype_out)

        shape = dummy_signal.axes_manager.signal_shape
        w = kp.filters.Window(transfer_function, shape=shape, **kwargs)

        dummy_signal.fft_filter(
            transfer_function=w, function_domain="frequency", shift=shift,
        )

        assert isinstance(dummy_signal, kp.signals.EBSD)
        assert dummy_signal.data.dtype == dtype_out
        assert np.allclose(
            np.sum(kp.pattern.fft_spectrum(dummy_signal.inav[0, 0].data)),
            expected_spectrum_sum,
            atol=1e-4,
        )

    def test_fft_filter_spatial(self, dummy_signal):
        dummy_signal.change_dtype(np.float32)
        p = dummy_signal.inav[0, 0].deepcopy().data

        # Sobel operator
        w = np.array([[1, 0, -1], [2, 0, -2], [1, 0, -1]])

        dummy_signal.fft_filter(
            transfer_function=w, function_domain="spatial", shift=False,
        )
        p2 = dummy_signal.inav[0, 0].data
        assert not np.allclose(p, p2, atol=1e-1)

        # What Barnes' FFT filter does is the same as correlating the
        # spatial kernel with the pattern, using
        # scipy.ndimage.correlate()
        p3 = correlate(input=p, weights=w)

        # We rescale intensities afterwards, so the same must be done
        # here, using skimage.exposure.rescale_intensity()
        p3 = rescale_intensity(p3, out_range=p3.dtype.type)

        assert np.allclose(p2, p3)

    def test_fft_filter_raises(self, dummy_signal):
        function_domain = "Underdark"
        with pytest.raises(ValueError, match=f"{function_domain} must be "):
            dummy_signal.fft_filter(
                transfer_function=np.arange(9).reshape((3, 3)) / 9,
                function_domain=function_domain,
            )

    def test_fft_filter_lazy(self, dummy_signal):
        lazy_signal = dummy_signal.as_lazy()
        w = np.arange(9).reshape(lazy_signal.axes_manager.signal_shape)
        lazy_signal.fft_filter(
            transfer_function=w, function_domain="frequency", shift=False
        )

        assert isinstance(lazy_signal, kp.signals.LazyEBSD)
        assert lazy_signal.data.dtype == dummy_signal.data.dtype


class TestNormalizeIntensityEBSD:
    @pytest.mark.parametrize(
        "num_std, divide_by_square_root, dtype_out, answer",
        [
            (
                1,
                True,
                np.float32,
                np.array(
                    [
                        [0.0653, 0.2124, 0.0653],
                        [0.3595, 0.2124, 0.0653],
                        [0.2124, -0.5229, -0.6700],
                    ]
                ),
            ),
            (
                2,
                True,
                np.float32,
                np.array(
                    [
                        [0.0326, 0.1062, 0.0326],
                        [0.1797, 0.1062, 0.0326],
                        [0.1062, -0.2614, -0.3350],
                    ]
                ),
            ),
            (
                1,
                False,
                np.float32,
                np.array(
                    [
                        [0.1961, 0.6373, 0.1961],
                        [1.0786, 0.6373, 0.1961],
                        [0.6373, -1.5689, -2.0101],
                    ]
                ),
            ),
            (1, False, None, np.array([[0, 0, 0], [1, 0, 0], [0, -1, -2]])),
        ],
    )
    def test_normalize_intensity(
        self, dummy_signal, num_std, divide_by_square_root, dtype_out, answer
    ):
        int16 = np.int16
        if dtype_out is None:
            dummy_signal.data = dummy_signal.data.astype(int16)

        dummy_signal.normalize_intensity(
            num_std=num_std,
            divide_by_square_root=divide_by_square_root,
            dtype_out=dtype_out,
        )

        if dtype_out is None:
            dtype_out = int16
        else:
            assert np.allclose(np.mean(dummy_signal.data), 0, atol=1e-6)

        assert isinstance(dummy_signal, kp.signals.EBSD)
        assert dummy_signal.data.dtype == dtype_out
        assert np.allclose(dummy_signal.inav[0, 0].data, answer, atol=1e-4)

    def test_normalize_intensity_lazy(self, dummy_signal):
        dummy_signal.data = dummy_signal.data.astype(np.float32)
        lazy_signal = dummy_signal.as_lazy()

        lazy_signal.normalize_intensity()

        assert isinstance(lazy_signal, kp.signals.LazyEBSD)
        assert np.allclose(np.mean(lazy_signal.data.compute()), 0, atol=1e-6)


class TestEBSDXmapProperty:
    def test_init_xmap(self, dummy_signal):
        """The attribute is set correctly."""
        assert dummy_signal.xmap is None

        ssim = kp.load(EMSOFT_FILE)
        xmap = ssim.xmap
        assert isinstance(xmap, CrystalMap)
        assert xmap.phases[0].name == "ni"

    def test_attribute_carry_over_from_lazy(self):
<<<<<<< HEAD
        ssim = load(EMSOFT_FILE, lazy=True)
=======
        ssim = kp.load(EMSOFT_FILE, lazy=True)
>>>>>>> e43e77c2
        xmap_lazy = ssim.xmap.deepcopy()
        assert isinstance(xmap_lazy, CrystalMap)
        assert xmap_lazy.phases[0].name == "ni"

        ssim.compute()
        xmap = ssim.xmap
        assert isinstance(xmap, CrystalMap)
        assert xmap.phases[0].name == "ni"
        assert np.allclose(xmap.rotations.data, xmap_lazy.rotations.data)

    def test_set_xmap(self, get_single_phase_xmap):
        s = kp.data.nickel_ebsd_large(lazy=True)
        nav_shape = s.axes_manager.navigation_shape[::-1]
        step_sizes = (1.5, 1.5)

        # Should succeed
        xmap_good = get_single_phase_xmap(
            nav_shape=nav_shape, step_sizes=step_sizes
        )
        s.xmap = xmap_good

        # Should fail
        xmap_bad = get_single_phase_xmap(
            nav_shape=nav_shape[::-1], step_sizes=step_sizes,
        )
        with pytest.raises(AttributeError, match="The crystal map shape"):
            s.xmap = xmap_bad
        with pytest.raises(AttributeError, match="The crystal map shape"):
            s.axes_manager["x"].scale = 2
            s.xmap = xmap_good
        with pytest.raises(AttributeError, match="The crystal map shape"):
            s.axes_manager["x"].scale = 1
            s.axes_manager["x"].name = "x2"
            with pytest.warns(UserWarning, match="The signal navigation axes"):
                s.xmap = xmap_good

    def test_attribute_carry_over_from_deepcopy(self, get_single_phase_xmap):
        s = kp.data.nickel_ebsd_small(lazy=True)
        nav_axes = s.axes_manager.navigation_axes[::-1]
        nav_shape = (a.size for a in nav_axes)
        nav_scales = (a.scale for a in nav_axes)

        xmap = get_single_phase_xmap(nav_shape=nav_shape, step_sizes=nav_scales)
        s.xmap = xmap

        s2 = s.deepcopy()
        assert isinstance(s2.xmap, CrystalMap)
        r1 = s.xmap.rotations.data
        r2 = s2.xmap.rotations.data
        assert not np.may_share_memory(r1, r2)
        assert np.allclose(r1, r2)
        assert not np.may_share_memory(s.detector.pc, s2.detector.pc)


class TestEBSDDetectorProperty:
    def test_attribute_carry_over_from_deepcopy(self):
        s = kp.data.nickel_ebsd_small(lazy=True)
        s._detector = None
        s2 = s.deepcopy()


class TestPatternMatching:
    def test_match_patterns(self, dummy_signal):
        """Scores are all 1.0 for a dictionary containing all patterns
        from dummy_signal().
        """
        s_dict = kp.signals.EBSD(dummy_signal.data.reshape(-1, 3, 3))
        s_dict._xmap = CrystalMap(Rotation(np.zeros((9, 4))))
        xmap = dummy_signal.match_patterns(s_dict)

        assert np.allclose(xmap.scores[:, 0], 1)


class TestAverageNeighbourDotProductMap:
    def test_adp_0d(self):
        s = kp.data.nickel_ebsd_small().inav[0, 0]
        with pytest.raises(ValueError, match="Signal must have at least one"):
            _ = s.get_average_neighbour_dot_product_map()

    def test_adp_1d(self):
        s = kp.data.nickel_ebsd_small().inav[0]
        adp = s.get_average_neighbour_dot_product_map()
        assert np.allclose(adp, [0.997470, 0.997457, 0.99744], atol=1e-5)

    def test_adp_2d(self):
        s = kp.data.nickel_ebsd_small()
        adp = s.get_average_neighbour_dot_product_map()
        assert np.allclose(
            adp,
            [
                [0.995679, 0.996117, 0.997220],
                [0.996363, 0.996561, 0.997252],
                [0.995731, 0.996134, 0.997048],
            ],
            atol=1e-5,
        )
        assert adp.dtype == np.float32

    @pytest.mark.parametrize(
        "window, desired_adp_map",
        [
            (
                "rectangular",
                [
                    [0.995135, 0.995891, 0.997144],
                    [0.995425, 0.996032, 0.997245],
                    [0.995160, 0.995959, 0.997019],
                ],
            ),
            (
                "circular",
                [
                    [0.995679, 0.996117, 0.997220],
                    [0.996363, 0.996561, 0.997252],
                    [0.995731, 0.996134, 0.997048],
                ],
            ),
        ],
    )
    def test_adp_window(self, window, desired_adp_map):
        s = kp.data.nickel_ebsd_small()
        w = kp.filters.Window(window=window)
        adp = s.get_average_neighbour_dot_product_map(window=w)
        assert np.allclose(adp, desired_adp_map, atol=1e-5)

    @pytest.mark.parametrize(
        "zero_mean, desired_adp_map",
        [
            (
                True,
                [
                    [0.995679, 0.996117, 0.997220],
                    [0.996363, 0.996561, 0.997252],
                    [0.995731, 0.996134, 0.997048],
                ],
            ),
            (
                False,
                [
                    [0.999663, 0.999699, 0.999785],
                    [0.999717, 0.999733, 0.999786],
                    [0.999666, 0.999698, 0.999769],
                ],
            ),
        ],
    )
    def test_adp_zero_mean(self, zero_mean, desired_adp_map):
        s = kp.data.nickel_ebsd_small()
        adp = s.get_average_neighbour_dot_product_map(zero_mean=zero_mean)
        assert np.allclose(adp, desired_adp_map, atol=1e-5)

    @pytest.mark.parametrize(
        "normalize, desired_adp_map",
        [
            (
                True,
                [
                    [0.995679, 0.996117, 0.997220],
                    [0.996363, 0.996561, 0.997252],
                    [0.995731, 0.996134, 0.997048],
                ],
            ),
            (
                False,
                [
                    [6402544, 6398041.5, 6434939.5],
                    [6411949.5, 6409170, 6464348],
                    [6451061, 6456555.5, 6489456],
                ],
            ),
        ],
    )
    def test_adp_normalize(self, normalize, desired_adp_map):
        s = kp.data.nickel_ebsd_small()
        adp = s.get_average_neighbour_dot_product_map(normalize=normalize)
        assert np.allclose(adp, desired_adp_map, atol=1e-5)

    def test_adp_dtype_out(self):
        s = kp.data.nickel_ebsd_small()
        dtype1 = np.float32
        adp1 = s.get_average_neighbour_dot_product_map(normalize=False)
        assert adp1.dtype == dtype1
        dtype2 = np.int32
        adp2 = s.get_average_neighbour_dot_product_map(
            normalize=True, dtype_out=dtype2
        )
        assert adp2.dtype == dtype2

    def test_adp_lazy(self):
        s = kp.data.nickel_ebsd_small(lazy=True)
        adp = s.get_average_neighbour_dot_product_map()

        assert np.allclose(
            adp.compute(),
            [
                [0.995679, 0.996117, 0.997220],
                [0.996363, 0.996561, 0.997252],
                [0.995731, 0.996134, 0.997048],
            ],
            atol=1e-5,
        )
        assert adp.dtype == np.float32

    def test_adp_lazy2(self):
        s = kp.data.nickel_ebsd_large()
        s_lazy = s.as_lazy()
        adp = s.get_average_neighbour_dot_product_map()
        adp_lazy = s_lazy.get_average_neighbour_dot_product_map()

        assert adp.shape == adp_lazy.shape
        assert adp.dtype == adp_lazy.dtype
        assert np.allclose(adp, adp_lazy, equal_nan=True)

    @pytest.mark.parametrize(
        "window",
        [
            kp.filters.Window(window="circular", shape=(3, 3)),
            kp.filters.Window(window="rectangular", shape=(3, 2)),
            kp.filters.Window(window="rectangular", shape=(2, 3)),
        ],
    )
    def test_adp_dp_matrices(self, window):
        s = kp.data.nickel_ebsd_large()
        dp_matrices = s.get_neighbour_dot_product_matrices(window=window)
        adp1 = s.get_average_neighbour_dot_product_map(window=window)
        adp2 = s.get_average_neighbour_dot_product_map(dp_matrices=dp_matrices)

        assert np.allclose(adp1, adp2)

    @pytest.mark.parametrize("slices", [(0,), (slice(0, 1), slice(None))])
    def test_adp_dp_matrices_shapes(self, slices):
        s = kp.data.nickel_ebsd_small().inav[slices]
        dp_matrices = s.get_neighbour_dot_product_matrices()
        adp1 = s.get_average_neighbour_dot_product_map()
        adp2 = s.get_average_neighbour_dot_product_map(dp_matrices=dp_matrices)

        assert np.allclose(adp1, adp2)


class TestNeighbourDotProductMatrices:
    def test_dp_matrices_0d(self):
        s = kp.data.nickel_ebsd_small().inav[0, 0]
        with pytest.raises(ValueError, match="Signal must have at least one"):
            _ = s.get_neighbour_dot_product_matrices()

    def test_dp_matrices_1d(self):
        s = kp.data.nickel_ebsd_small().inav[0]
        dp_matrices = s.get_neighbour_dot_product_matrices()

        assert dp_matrices.shape == s.axes_manager.navigation_shape + (3,)
        assert dp_matrices.dtype == np.float32
        assert np.allclose(
            dp_matrices,
            [
                [np.nan, 1, 0.997470],
                [0.997470, 1, 0.997444],
                [0.997444, 1, np.nan],
            ],
            atol=1e-5,
            equal_nan=True,
        )

    def test_dp_matrices_2d(self):
        s = kp.data.nickel_ebsd_small()
        dp_matrices = s.get_neighbour_dot_product_matrices()

        assert dp_matrices.shape == s.axes_manager.navigation_shape + (3, 3)
        assert dp_matrices.dtype == np.float32
        assert np.allclose(
            dp_matrices[1, 1],
            [
                [np.nan, 0.997347, np.nan],
                [0.994177, 1, 0.997358],
                [np.nan, 0.997360, np.nan],
            ],
            atol=1e-5,
            equal_nan=True,
        )

    def test_dp_matrices_lazy(self):
        s = kp.data.nickel_ebsd_large()
        s_lazy = s.as_lazy()
        dp_matrices = s.get_neighbour_dot_product_matrices()
        dp_matrices_lazy = s_lazy.get_neighbour_dot_product_matrices()

        assert dp_matrices.shape == dp_matrices_lazy.shape[:2] + (3, 3)
        assert dp_matrices.dtype == dp_matrices_lazy.dtype
        assert np.allclose(dp_matrices, dp_matrices_lazy, equal_nan=True)

    @pytest.mark.parametrize(
        "window, desired_dp_matrices_11",
        [
            (
                kp.filters.Window(window="circular", shape=(3, 3)),
                [
                    [np.nan, 0.997347, np.nan],
                    [0.994177, 1, 0.997358],
                    [np.nan, 0.997360, np.nan],
                ],
            ),
            (
                kp.filters.Window(window="rectangular", shape=(3, 3)),
                [
                    [0.994048, 0.997347, 0.996990],
                    [0.994177, 1, 0.997358],
                    [0.994017, 0.997360, 0.996960],
                ],
            ),
            (
                kp.filters.Window(window="rectangular", shape=(3, 2)),
                [[0.994048, 0.997347], [0.994177, 1], [0.994017, 0.997360]],
            ),
            (
                kp.filters.Window(window="rectangular", shape=(2, 3)),
                [[0.994048, 0.997347, 0.996990], [0.994177, 1, 0.997358]],
            ),
        ],
    )
    def test_dp_matrices_window(self, window, desired_dp_matrices_11):
        s = kp.data.nickel_ebsd_small()
        dp_matrices = s.get_neighbour_dot_product_matrices(window=window)

        assert np.allclose(
            dp_matrices[1, 1],
            desired_dp_matrices_11,
            atol=1e-5,
            equal_nan=True,
        )

    @pytest.mark.parametrize("dtype_out", [np.float16, np.float32, np.float64])
    def test_dp_matrices_dtype_out(self, dtype_out):
        s = kp.data.nickel_ebsd_small()
        dp_matrices = s.get_neighbour_dot_product_matrices(dtype_out=dtype_out)

        assert dp_matrices.dtype == dtype_out

    @pytest.mark.parametrize(
        "zero_mean, desired_dp_matrices11",
        [
            (
                True,
                [
                    [np.nan, 0.997347, np.nan],
                    [0.994177, 1, 0.997358],
                    [np.nan, 0.997360, np.nan],
                ],
            ),
            (
                False,
                [
                    [np.nan, 0.999796, np.nan],
                    [0.999547, 1, 0.999794],
                    [np.nan, 0.999796, np.nan],
                ],
            ),
        ],
    )
    def test_dp_matrices_zero_mean(self, zero_mean, desired_dp_matrices11):
        s = kp.data.nickel_ebsd_small()
        dp_matrices = s.get_neighbour_dot_product_matrices(zero_mean=zero_mean)

        assert np.allclose(
            dp_matrices[1, 1], desired_dp_matrices11, atol=1e-5, equal_nan=True,
        )

    @pytest.mark.parametrize(
        "normalize, desired_dp_matrices11",
        [
            (
                True,
                [
                    [np.nan, 0.997347, np.nan],
                    [0.994177, 1, 0.997358],
                    [np.nan, 0.997360, np.nan],
                ],
            ),
            (
                False,
                [
                    [np.nan, 6393165.5, np.nan],
                    [6375199, 6403340, 6439387],
                    [np.nan, 6428928, np.nan],
                ],
            ),
        ],
    )
    def test_dp_matrices_normalize(self, normalize, desired_dp_matrices11):
        s = kp.data.nickel_ebsd_small()
        dp_matrices = s.get_neighbour_dot_product_matrices(normalize=normalize)

        assert np.allclose(
            dp_matrices[1, 1], desired_dp_matrices11, atol=1e-5, equal_nan=True,
        )

    def test_dp_matrices_large(self):
        nav_shape = (250, 137)
        s = kp.signals.LazyEBSD(da.ones(nav_shape + (96, 96), dtype=np.uint8))
        dp_matrices = s.get_neighbour_dot_product_matrices()
        assert dp_matrices.shape == nav_shape + (1, 1)<|MERGE_RESOLUTION|>--- conflicted
+++ resolved
@@ -1216,11 +1216,7 @@
         assert xmap.phases[0].name == "ni"
 
     def test_attribute_carry_over_from_lazy(self):
-<<<<<<< HEAD
-        ssim = load(EMSOFT_FILE, lazy=True)
-=======
         ssim = kp.load(EMSOFT_FILE, lazy=True)
->>>>>>> e43e77c2
         xmap_lazy = ssim.xmap.deepcopy()
         assert isinstance(xmap_lazy, CrystalMap)
         assert xmap_lazy.phases[0].name == "ni"
