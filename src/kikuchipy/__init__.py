#
# Copyright 2019-2025 the kikuchipy developers
#
# This file is part of kikuchipy.
#
# kikuchipy is free software: you can redistribute it and/or modify
# it under the terms of the GNU General Public License as published by
# the Free Software Foundation, either version 3 of the License, or
# (at your option) any later version.
#
# kikuchipy is distributed in the hope that it will be useful,
# but WITHOUT ANY WARRANTY; without even the implied warranty of
# MERCHANTABILITY or FITNESS FOR A PARTICULAR PURPOSE. See the
# GNU General Public License for more details.
#
# You should have received a copy of the GNU General Public License
# along with kikuchipy. If not, see <http://www.gnu.org/licenses/>.
#

import lazy_loader

# Initial committer first, then sorted by line contributions
credits = [
    "Håkon Wiik Ånes",
    "Lars Andreas Hastad Lervik",
    "Ole Natlandsmyr",
    "Thomas G. Woodcock",
    "Tina Bergh",
    "Eric Prestat",
    "Andreas V. Bugten",
    "Erlend Mikkelsen Østvold",
    "Zhou Xu",
    "Carter Francis",
    "Magnus Nord",
]
<<<<<<< HEAD
__version__ = "0.11.2"
=======
__version__ = "0.12.dev1"
>>>>>>> c9bb3875

__getattr__, __dir__, __all__ = lazy_loader.attach_stub(__name__, __file__)

del lazy_loader<|MERGE_RESOLUTION|>--- conflicted
+++ resolved
@@ -33,11 +33,7 @@
     "Carter Francis",
     "Magnus Nord",
 ]
-<<<<<<< HEAD
-__version__ = "0.11.2"
-=======
-__version__ = "0.12.dev1"
->>>>>>> c9bb3875
+__version__ = "0.12.dev2"
 
 __getattr__, __dir__, __all__ = lazy_loader.attach_stub(__name__, __file__)
 
